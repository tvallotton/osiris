--- conflicted
+++ resolved
@@ -1,70 +1,17 @@
-<<<<<<< HEAD
-=======
-use std::io::Result;
-use std::net::SocketAddr;
-
->>>>>>> 26cf6efe
 use crate::net::socket::{Domain, Protocol, Type};
 use crate::net::ToSocketAddrs;
 use std::{io::Result, net::SocketAddr};
 
-<<<<<<< HEAD
 use super::{socket::Socket, to_socket_addr::try_until_success, TcpStream};
-=======
-use super::socket::Socket;
-use super::to_socket_addr::{try_until_success, ToSocketAddrs};
-use super::TcpStream;
-
-/// A TCP socket server, listening for connections.
-///
-/// After creating a `TcpListener` by [`bind`]ing it to a socket address, it listens
-/// for incoming TCP connections. These can be accepted by calling [`accept`] or by
-/// iterating over the [`Incoming`] iterator returned by [`incoming`][`TcpListener::incoming`].
-///
-/// The socket will be closed asynchronously on the background when the value is dropped.
-/// There is no guarantee of when the operation will succeed. Alternatively, the listener
-/// can be closed explicitly with the [`close`](TcpListener::close) method.
-///
-/// The Transmission Control Protocol is specified in [IETF RFC 793].
-///
-/// [`accept`]: TcpListener::accept
-/// [`bind`]: TcpListener::bind
-/// [IETF RFC 793]: https://tools.ietf.org/html/rfc793
-///
-/// # Examples
-/// A simple multithreaded async echo server:
-/// ```no_run
-/// use std::io::Result;
-/// use osiris::net::{TcpListener, TcpStream};
-/// use osiris::buf::IoBuf;
-/// use osiris::detach;
-///
-/// async fn handle_client(stream: TcpStream) -> Result<()> {
-///     let buf = vec![0; 2048];
-///     let (n, buf) = stream.read(buf).await;
-///     let buf = buf.slice(..n?);
-///     stream.write_all(buf).await.0?;
-///     stream.close().await
-/// }
-///
-/// #[osiris::main(scale = true)]
-/// async fn main() -> Result<()> {
-///     let listener = TcpListener::bind("127.0.0.1:8000").await?;    
-///     loop {
-///         let (stream, _) = listener.accept().await?;
-///         detach(handle_client(stream));
-///     }
-///     Ok(())
-/// }
-/// ```
->>>>>>> 26cf6efe
 
 /// A TCP socket server, listening for connections.
 ///
 /// After creating a `TcpListener` by [`bind`]ing it to a socket address, it listens
 /// for incoming TCP connections. These can be accepted by calling [`accept`].
 ///
-/// The socket will be closed when the value is dropped.
+/// The socket will be closed asynchronously on the background when the value is dropped.
+/// There is no guarantee of when the operation will succeed. Alternatively, the listener
+/// can be closed explicitly with the [`close`](TcpListener::close) method.
 ///
 /// The Transmission Control Protocol is specified in [IETF RFC 793].
 ///
@@ -103,7 +50,6 @@
 }
 
 impl TcpListener {
-<<<<<<< HEAD
     /// Creates a new `TcpListener` which will be bound to the specified
     /// address.
     ///
@@ -151,19 +97,13 @@
     ///     Ok(())
     /// }
     /// ```
-=======
->>>>>>> 26cf6efe
     pub async fn bind<A: ToSocketAddrs>(addr: A) -> Result<TcpListener> {
         try_until_success(addr, |addr| async move {
             let domain = Domain::from(addr);
             let socket = Socket::new(domain, Type::STREAM, Protocol::TCP)?;
             socket.set_reuseport()?;
             socket.bind(&addr)?;
-<<<<<<< HEAD
             socket.listen(8192)?;
-=======
-            socket.listen(128)?;
->>>>>>> 26cf6efe
             Ok(TcpListener { socket })
         })
         .await
@@ -182,66 +122,8 @@
 #[test]
 fn reuseport() {
     crate::block_on(async {
-<<<<<<< HEAD
-        let _listener1 = TcpListener::bind("127.0.0.1:8080".parse().unwrap())
-            .await
-            .unwrap();
-        let _listener2 = TcpListener::bind("127.0.0.1:8080".parse().unwrap())
-            .await
-            .unwrap();
-=======
         let _listener1 = TcpListener::bind("127.0.0.1:8080").await.unwrap();
         let _listener2 = TcpListener::bind("127.0.0.1:8080").await.unwrap();
->>>>>>> 26cf6efe
     })
     .unwrap();
-}
-
-mod __ {
-    #![allow(warnings)]
-    use crate::buf::IoBuf;
-    use crate::detach;
-    use crate::net::{TcpListener, TcpStream};
-    use std::io::Result;
-
-    use crate::block_on;
-
-    async fn handle_client(stream: TcpStream) -> Result<()> {
-        let buf = vec![0; 2048];
-        let (n, buf) = stream.read(buf).await;
-        let buf = buf.slice(..n?);
-        stream.write_all(buf).await.0?;
-        stream.close().await
-    }
-
-    // #[test]
-    fn slow() -> Result<()> {
-        block_on(async {
-            let listener = TcpListener::bind("127.0.0.1:8000").await?;
-            let time = std::time::Instant::now();
-            detach(async move {
-                for i in 0..1000 {
-                    detach(async move {
-                        crate::time::sleep(std::time::Duration::from_secs(2));
-                        let stream = TcpStream::connect("127.0.0.1:8000").await.unwrap();
-                        let msg = format!("the code is: {}", fastrand::u128(..));
-                        stream.write_all(msg.clone().into_bytes()).await.0.unwrap();
-                        let buf = vec![0; 2048];
-
-                        let (n, buf) = stream.read(buf).await;
-                        let buf = buf.slice(0..n.unwrap());
-                        assert_eq!(std::str::from_utf8(&buf).unwrap(), msg);
-                        println!("{i}: {:?}", time.elapsed());
-                    });
-                    crate::task::yield_now().await;
-                }
-            });
-            loop {
-                let (stream, _) = listener.accept().await?;
-                detach(handle_client(stream));
-            }
-            Result::Ok(())
-        });
-        Ok(())
-    }
 }